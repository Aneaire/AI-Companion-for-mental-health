--- conflicted
+++ resolved
@@ -5,43 +5,13 @@
     <meta name="viewport" content="width=device-width, initial-scale=1.0" />
     <link rel="icon" href="/favicon.ico" />
     <meta name="theme-color" content="#000000" />
-    
-    <!-- Primary Meta Tags -->
-    <title>MindfulChat - AI Mental Health Support</title>
-    <meta name="title" content="MindfulChat - AI Mental Health Support">
-    <meta name="description" content="Get personalized mental health support with our AI-powered chat platform. Safe, confidential, and available 24/7 to help improve your wellbeing.">
-    <meta name="keywords" content="mental health, AI therapy, wellbeing, support, counseling, therapy chat">
-    <meta name="author" content="MindfulChat">
-    
-    <!-- Facebook Open Graph Meta Tags -->
-    <meta property="og:title" content="MindfulChat - AI Mental Health Support">
-    <meta property="og:description" content="Get personalized mental health support with our AI-powered chat platform. Safe, confidential, and available 24/7 to help improve your wellbeing.">
-    <meta property="og:image" content="https://mental-health-ai-chat.onrender.com/images/og-image.jpg">
-    <meta property="og:image:width" content="1200">
-    <meta property="og:image:height" content="630">
-    <meta property="og:image:alt" content="MindfulChat - AI Mental Health Support platform preview">
-    <meta property="og:url" content="https://mental-health-ai-chat.onrender.com">
-    <meta property="og:type" content="website">
-    <meta property="og:site_name" content="MindfulChat">
-    
-    <!-- Twitter Card Meta Tags -->
-    <meta name="twitter:card" content="summary_large_image">
-    <meta name="twitter:title" content="MindfulChat - AI Mental Health Support">
-    <meta name="twitter:description" content="Get personalized mental health support with our AI-powered chat platform. Safe, confidential, and available 24/7 to help improve your wellbeing.">
-    <meta name="twitter:image" content="https://mental-health-ai-chat.onrender.com/images/twitter-card.jpg">
-    <meta name="twitter:image:alt" content="MindfulChat - AI Mental Health Support">
-    
-    <!-- Additional Meta Tags -->
-    <meta name="robots" content="index, follow">
-    <meta name="language" content="English">
-    <meta name="revisit-after" content="7 days">
-    
+    <meta
+      name="description"
+      content="Web site created using create-tsrouter-app"
+    />
     <link rel="apple-touch-icon" href="/logo2.png" />
     <link rel="manifest" href="/manifest.json" />
-<<<<<<< HEAD
-=======
-    <title>AI Smart Companion - mental health </title>
->>>>>>> 437d889d
+    <title>AI Smart Companion - mental health</title>
   </head>
   <body>
     <div id="app"></div>
